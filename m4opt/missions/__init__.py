"""This module contains builtin settings for supported missions."""

from ._core import Mission
from ._lsst import lsst
from ._ultrasat import ultrasat
from ._uvex import uvex
from ._ztf import ztf

<<<<<<< HEAD
__all__ = ("Mission", "lsst", "ultrasat", "uvex")
=======
__all__ = ("Mission", "ultrasat", "uvex", "ztf")
>>>>>>> ca2939e9
<|MERGE_RESOLUTION|>--- conflicted
+++ resolved
@@ -6,8 +6,4 @@
 from ._uvex import uvex
 from ._ztf import ztf
 
-<<<<<<< HEAD
-__all__ = ("Mission", "lsst", "ultrasat", "uvex")
-=======
-__all__ = ("Mission", "ultrasat", "uvex", "ztf")
->>>>>>> ca2939e9
+__all__ = ("Mission", "lsst", "ultrasat", "uvex", "ztf")