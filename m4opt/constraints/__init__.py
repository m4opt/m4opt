--- conflicted
+++ resolved
@@ -1,9 +1,6 @@
-<<<<<<< HEAD
-from ._atnight import AtNightConstraint
-=======
 from ._airmass import AirmassConstraint
 from ._altitude import AltitudeConstraint
->>>>>>> e9b8c9e6
+from ._atnight import AtNightConstraint
 from ._body_separation import MoonSeparationConstraint, SunSeparationConstraint
 from ._core import Constraint
 from ._earth_limb import EarthLimbConstraint
@@ -12,6 +9,7 @@
 __all__ = (
     "AirmassConstraint",
     "AltitudeConstraint",
+    "AtNightConstraint",
     "Constraint",
     "EarthLimbConstraint",
     "GalacticLatitudeConstraint",
